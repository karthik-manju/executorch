--- conflicted
+++ resolved
@@ -282,15 +282,12 @@
     VK_THROW("Could not get sizes of value with type ", val.type());
   }
 
-<<<<<<< HEAD
   int64_t dim_of(const ValueRef idx) const;
 
   std::vector<int64_t> dim_order_of(const ValueRef idx) const;
 
   std::vector<int64_t> strides_of(const ValueRef idx) const;
 
-=======
->>>>>>> df72b8cd
   vkapi::ScalarType dtype_of(const ValueRef idx) const;
 
   inline const utils::ivec3& logical_limits_of(const ValueRef idx) const {
@@ -316,14 +313,9 @@
         .is_view_of(values_.at(base).toConstTensor());
   }
 
-<<<<<<< HEAD
-  inline utils::GPUMemoryLayout memory_layout_of(const ValueRef idx) const {
-    return values_.at(idx).toConstTensor().gpu_memory_layout();
-=======
   inline utils::GPUMemoryLayout estimate_memory_layout_of(
       const ValueRef idx) const {
     return values_.at(idx).toConstTensor().estimate_memory_layout();
->>>>>>> df72b8cd
   }
 
   inline int32_t packed_dim_of(const ValueRef idx) const {
