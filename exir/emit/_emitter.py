--- conflicted
+++ resolved
@@ -373,12 +373,8 @@
         spec: TensorSpec,
         buffer_data: bytes,
         hashed: str,
-<<<<<<< HEAD
         allocation_info: Optional[AllocationDetails] = None,
         constant_tag: Optional[str] = None,
-=======
-        allocation_info: Optional[AllocationDetails],
->>>>>>> b9db0a33
     ) -> int:
         """Saves a new constant tensor to the constant buffer and returns the buffer idx"""
 
@@ -387,16 +383,12 @@
 
         # Update buffer_idx to point to the end of the list where we are adding the new buffer.
         buffer = Buffer(storage=buffer_data)
-<<<<<<< HEAD
 
         # Tensor is mutable with initial state.
-=======
->>>>>>> b9db0a33
         if allocation_info:
             buffer_idx = len(self.program_state.mutable_buffer)
             self.program_state.cached_spec_mutable_hash_values[hashed] = buffer_idx
             self.program_state.mutable_buffer.append(buffer)
-<<<<<<< HEAD
 
         # Tensor is constant.
         else:
@@ -430,15 +422,6 @@
     def _tensor_spec_to_evalue(
         self, spec: TensorSpec, constant_tag: Optional[str] = None
     ) -> EValue:
-=======
-        else:
-            buffer_idx = len(self.program_state.constant_buffer)
-            self.program_state.cached_spec_hash_values[hashed] = buffer_idx
-            self.program_state.constant_buffer.append(buffer)
-        return buffer_idx
-
-    def _tensor_spec_to_evalue(self, spec: TensorSpec) -> EValue:
->>>>>>> b9db0a33
         """Constructs an EValue from the given TensorSpec."""
 
         allocation_info = None
@@ -487,11 +470,7 @@
             # Haven't seen this constant before.
             if buffer_idx == -1:
                 buffer_idx = self._save_new_const_tensor(
-<<<<<<< HEAD
                     spec, buffer_data, hashed, allocation_info, constant_tag
-=======
-                    spec, buffer_data, hashed, allocation_info
->>>>>>> b9db0a33
                 )
 
             if spec.const and spec.nbytes() != len(buffer_data):
@@ -1629,7 +1608,7 @@
             fqn, is_mutable_buffer = self._find_fqn_for_placeholder(target, spec)
 
             # If the placeholder has a constant_tag, it is external to the PTE file
-            # and requires a fqn and location=DataLocation.EXTERNAL
+            # and requires a fqn and location=TensorDataLocation.EXTERNAL
             if constant_tag is not None:
                 assert (
                     fqn is not None
@@ -1640,7 +1619,7 @@
                     )
                 else:
                     spec.extra_tensor_info.fully_qualified_name = fqn
-                    spec.extra_tensor_info.location = DataLocation.EXTERNAL
+                    spec.extra_tensor_info.location = TensorDataLocation.EXTERNAL
 
             # From the fqn find the corresponding tensor
             real_tensor = None
