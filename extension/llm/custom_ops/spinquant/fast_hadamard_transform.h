--- conflicted
+++ resolved
@@ -40,7 +40,6 @@
     out[ii] *= inv_sqrt;
   }
 }
-
 
 // Normalization step: divide by sqrt(1 << log2_vec_size). Similar
 // to fast_sqrt above, if N is even, then the maximum-precision way
@@ -52,7 +51,11 @@
 // function to tend to increase the magnitude of the elements of
 // vec, which would resulting in clipping and therefore accuracy
 // loss, especially compounded over 30+ transformer layers.
-void quantized_normalize_after_fht(const int32_t* tmp, int16_t* out, int log2_vec_size, int vec_size) {
+void quantized_normalize_after_fht(
+    const int32_t* tmp,
+    int16_t* out,
+    int log2_vec_size,
+    int vec_size) {
   const int log2_sqrt_vec_size = log2_vec_size / 2;
   constexpr int32_t qmin = -(1 << 15) + 1;
   constexpr int32_t qmax = -qmin;
@@ -61,8 +64,9 @@
     static const int32_t inv_sqrt_2_numerator = 408;
     static const int32_t inv_sqrt_2_denominator = 577;
     for (int ii = 0; ii < vec_size; ++ii) {
-      const auto val_over_sqrt_vec_size = (tmp[ii] * inv_sqrt_2_numerator / inv_sqrt_2_denominator)
-        >> log2_sqrt_vec_size;
+      const auto val_over_sqrt_vec_size =
+          (tmp[ii] * inv_sqrt_2_numerator / inv_sqrt_2_denominator) >>
+          log2_sqrt_vec_size;
       out[ii] = std::clamp(val_over_sqrt_vec_size, qmin, qmax);
     }
   } else {
@@ -146,39 +150,8 @@
   internal::fast_hadamard_transform_unnormalized_simple_impl(
       tmp.get(), log2_vec_size);
 
-<<<<<<< HEAD
-  internal::quantized_normalize_after_fht(tmp.get(), vec, log2_vec_size, vec_size);
-=======
-  // Normalization step: divide by sqrt(1 << log2_vec_size). Similar
-  // to fast_sqrt above, if N is even, then the maximum-precision way
-  // to do this is right-shift by log2_vec_size / 2. If N is odd, we
-  // still do the right-shift, and then we have an extra division by
-  // sqrt(2) that we perform by making use of a sufficiently accurate
-  // rational approximation. Our initial idea was to divide by sqrt(2)
-  // by adjusting the quantization scale, but that would cause this
-  // function to tend to increase the magnitude of the elements of
-  // vec, which would resulting in clipping and therefore accuracy
-  // loss, especially compounded over 30+ transformer layers.
-  const int log2_sqrt_vec_size = log2_vec_size / 2;
-  constexpr int32_t qmin = -(1 << 15) + 1;
-  constexpr int32_t qmax = -qmin;
-  if (log2_vec_size % 2 != 0) {
-    // 408 / 577 - 1.0 / sqrt(2) ~= 1.062e-0.6, which should be close enough.
-    static const int32_t inv_sqrt_2_numerator = 408;
-    static const int32_t inv_sqrt_2_denominator = 577;
-    for (int ii = 0; ii < vec_size; ++ii) {
-      const auto val_over_sqrt_vec_size =
-          (tmp[ii] * inv_sqrt_2_numerator / inv_sqrt_2_denominator) >>
-          log2_sqrt_vec_size;
-      vec[ii] = std::clamp(val_over_sqrt_vec_size, qmin, qmax);
-    }
-  } else {
-    for (int ii = 0; ii < vec_size; ++ii) {
-      vec[ii] = std::clamp(tmp[ii] >> log2_sqrt_vec_size, qmin, qmax);
-    }
-  }
-  return;
->>>>>>> 68c6dbcf
+  internal::quantized_normalize_after_fht(
+      tmp.get(), vec, log2_vec_size, vec_size);
 }
 
 // Like fast_hadamard_transform, but vec must be of length 28 * (1 <<
@@ -201,7 +174,9 @@
 // We don't need the quantization scale; see the function-level
 // comment on fast_hadamard_transform_symmetric_quantized_s16 for
 // details.
-void fast_hadamard_transform_symmetric_quantized_s16_28N(int16_t* vec, int log2_vec_size) {
+void fast_hadamard_transform_symmetric_quantized_s16_28N(
+    int16_t* vec,
+    int log2_vec_size) {
   if (log2_vec_size == 0) {
     return;
   }
@@ -211,14 +186,16 @@
   std::copy(vec, vec + vec_size * 28, tmp.get());
 
   for (int ii = 0; ii < 28; ++ii) {
-    internal::fast_hadamard_transform_unnormalized_simple_impl(&tmp[ii * vec_size], log2_vec_size);
+    internal::fast_hadamard_transform_unnormalized_simple_impl(
+        &tmp[ii * vec_size], log2_vec_size);
   }
 
   for (int ii = 0; ii < vec_size; ++ii) {
     hadamard_mult_28_strided(&tmp[ii], vec_size);
   }
 
-  internal::quantized_normalize_after_fht(tmp.get(), vec, log2_vec_size, vec_size * 28);
+  internal::quantized_normalize_after_fht(
+      tmp.get(), vec, log2_vec_size, vec_size * 28);
 }
 
 } // namespace executorch